from django.conf import settings
from django.http import HttpResponse
from django.shortcuts import get_object_or_404, render_to_response
from django.template import RequestContext
from django.utils.translation import get_language

from evap.evaluation.auth import login_required, fsr_required
from evap.evaluation.models import Semester
<<<<<<< HEAD
from evap.evaluation.tools import calculate_results, calculate_average_grade, TextResult, can_publish_grades
=======
from evap.evaluation.tools import calculate_results, calculate_average_and_medium_grades, TextResult
>>>>>>> f108928a

from evap.results.exporters import ExcelExporter


@login_required
def index(request):
    semesters = Semester.get_all_with_published_courses()

    return render_to_response(
        "results_index.html",
        dict(semesters=semesters),
        context_instance=RequestContext(request))


@login_required
def semester_detail(request, semester_id):
    semester = get_object_or_404(Semester, id=semester_id)
    courses = list(semester.course_set.filter(state="published"))

    # annotate each course object with its grades
    for course in courses:
<<<<<<< HEAD
        # first, make sure that there is no preexisting grade attribute
        course.grade = calculate_average_grade(course)
        course.can_publish_grades = can_publish_grades(course, request.user.is_staff)
=======
        # first, make sure that there are no preexisting grade attributes
        course.avg_grade, course.med_grade = calculate_average_and_medium_grades(course)
>>>>>>> f108928a

    return render_to_response(
        "results_semester_detail.html",
        dict(
            semester=semester,
            courses=courses
        ),
        context_instance=RequestContext(request))


@fsr_required
def semester_export(request, semester_id):
    semester = get_object_or_404(Semester, id=semester_id)

    filename = "Evaluation-%s-%s.xls" % (semester.name, get_language())

    response = HttpResponse(mimetype="application/vnd.ms-excel")
    response["Content-Disposition"] = "attachment; filename=\"%s\"" % filename

    exporter = ExcelExporter(semester)

    if 'all' in request.GET:
        exporter.export(response, True)
    else:
        exporter.export(response)

    return response


@login_required
def course_detail(request, semester_id, course_id):
    semester = get_object_or_404(Semester, id=semester_id)
    course = get_object_or_404(semester.course_set.filter(state="published"), id=course_id)

    sections = calculate_results(course, request.user.is_staff)

    if (request.user.is_staff == False): # if user is not a student representative
    # remove TextResults if user is neither the evaluated person (or a delegate) nor responsible for the course (or a delegate)
        for section in sections:
            if not user_can_see_textresults(request.user, course, section):
                for index, result in list(enumerate(section.results))[::-1]:
                    if isinstance(section.results[index], TextResult):
                        del section.results[index]

        # remove empty sections
        sections = [section for section in sections if section.results]

    # check whether results are published
    published = course.num_voters >= settings.MIN_ANSWER_COUNT and float(course.num_voters) / course.num_participants >= settings.MIN_ANSWER_PERCENTAGE

    # show a publishing warning to fsr members when the results are not publicly available
    warning = (not published) and request.user.is_staff

    return render_to_response(
        "results_course_detail.html",
        dict(
            course=course,
            sections=sections,
            warning=warning
        ),
        context_instance=RequestContext(request))


def user_can_see_textresults(user, course, section):
    if section.contributor == user:
        return True
    if course.is_user_responsible_or_delegate(user):
        return True

    represented_userprofiles = user.represented_users.all()
    represented_users = [profile.user for profile in represented_userprofiles]
    if section.contributor in represented_users:
        return True

    return False<|MERGE_RESOLUTION|>--- conflicted
+++ resolved
@@ -6,11 +6,7 @@
 
 from evap.evaluation.auth import login_required, fsr_required
 from evap.evaluation.models import Semester
-<<<<<<< HEAD
-from evap.evaluation.tools import calculate_results, calculate_average_grade, TextResult, can_publish_grades
-=======
-from evap.evaluation.tools import calculate_results, calculate_average_and_medium_grades, TextResult
->>>>>>> f108928a
+from evap.evaluation.tools import calculate_results, calculate_average_and_medium_grades, TextResult, can_publish_grades
 
 from evap.results.exporters import ExcelExporter
 
@@ -32,14 +28,9 @@
 
     # annotate each course object with its grades
     for course in courses:
-<<<<<<< HEAD
-        # first, make sure that there is no preexisting grade attribute
-        course.grade = calculate_average_grade(course)
-        course.can_publish_grades = can_publish_grades(course, request.user.is_staff)
-=======
         # first, make sure that there are no preexisting grade attributes
         course.avg_grade, course.med_grade = calculate_average_and_medium_grades(course)
->>>>>>> f108928a
+        course.can_publish_grades = can_publish_grades(course, request.user.is_staff)
 
     return render_to_response(
         "results_semester_detail.html",
