--- conflicted
+++ resolved
@@ -42,13 +42,8 @@
             user.email = self.email
         if not profile.title:
             profile.title = self.title
-<<<<<<< HEAD
-=======
-        if not profile.is_lecturer:
-            profile.is_lecturer = self.is_lecturer
-        if profile.is_lecturer and profile.needs_logon_key:
+        if profile.needs_logon_key:
             profile.refresh_logon_key()
->>>>>>> 11d67b01
         
         user.save()
         profile.save()
