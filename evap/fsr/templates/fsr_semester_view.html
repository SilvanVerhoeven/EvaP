{% extends "fsr_semester_base.html" %}

{% load i18n %}
{% load static %}
{% load morefilters %}

{% block content %}
    {{ block.super }}
    
    <p>
        <a href="{% url "evap.fsr.views.semester_edit" semester.id %}" class="btn btn-sm btn-default">{% trans "Edit Semester" %}</a>
        {% if semester.can_fsr_delete %}
            <a href="{% url "evap.fsr.views.semester_delete" semester.id %}" class="btn btn-sm btn-danger">{% trans "Delete Semester" %}</a>
        {% else %}
            <a href="#" class="btn btn-sm btn-danger" disabled="disabled">{% trans "Delete Semester" %}</a>
        {% endif %}
        &nbsp;
        <a href="{% url "evap.fsr.views.course_create" semester.id %}" class="btn btn-sm btn-default">{% trans "Create Course..." %}</a>
        <a href="{% url "evap.fsr.views.semester_import" semester.id %}" class="btn btn-sm btn-default">{% trans "Import Courses" %}</a>
        <a href="{% url "evap.fsr.views.semester_assign_questionnaires" semester.id %}" class="btn btn-sm btn-default">{% trans "Assign Questionnaires" %}</a>
        &nbsp;
        <a href="{% url "evap.fsr.views.semester_lottery" semester.id %}" class="btn btn-sm btn-default">{% trans "Lottery" %}</a>
    </p>
    
    {% if courses_by_state %}
        <ul class="nav nav-tabs">
            {% for state, courses in courses_by_state %}
                <li{% if tab == forloop.counter %} class="active"{% endif %}><a href="#tab{{ forloop.counter }}" data-tab="{{ forloop.counter }}" data-toggle="tab">{{ state|statename }} ({{ courses|length }})</a></li>
            {% endfor %}
        </ul>

            <div class="tab-content">
            {% for state, courses in courses_by_state %}
                <div id="tab{{ forloop.counter }}" class="tab-pane{% if tab == forloop.counter %} active{% endif %}">
                <table class="table table-striped">
                <tbody>
                {% for course in courses %}
                    <tr>
                        <td class="maximize">
                            <div>
                            {% if course.can_fsr_edit %}
                                <a href="{% url "evap.fsr.views.course_edit" semester.id course.id %}?tab={{ forloop.parentloop.counter }}">{{ course.name }}</a>
                            {% else %}
                                {{ course.name }}
                            {% endif %}
                            </div>
                            <div style="font-style: italic">
                                {{ course.responsible_contributors_name }}
                            </div>
                            <span class="label label-default">{{ course.degree }}</span>
                            <span class="label label-default">{{ course.kind }}</span>
                            {% for warning in course.warnings %}
                                <span class="label label-warning">{{ warning }}</span>
                            {% endfor %}
                        </td>
                        <td class="minimize">{{ course.vote_start_date|date:"SHORT_DATE_FORMAT" }} - {{ course.vote_end_date|date:"SHORT_DATE_FORMAT" }}</td>
                        {% if state == 'inEvaluation' or state == 'evaluated' or state == 'reviewed' or state == 'published' %}
                            {% if course.num_participants %}
                                <td class="dontbreak right">
                                    <span title="{% trans "Participants" %}">{{ course.num_voters }}/{{ course.num_participants }}</span>
                                    <span title="{% trans "Text Answers" %}">{{ course.checked_textanswer_set|length }}/{{ course.textanswer_set|length }}</span>
                                </td>
                                <td class="dontbreak">
                                    <span>({{ course.num_voters|percentage:course.num_participants|default:'&mdash;' }})</span>
                                    <span>({{ course.checked_textanswer_set.count|percentage:course.textanswer_set.count|default:'&mdash;' }})</span>
                                </td>
                            {% else %}
                                <td class="center" colspan="2">&mdash;</td>
                            {% endif %}
                        {% endif %}
                        <td class="minimize">
                            <a href="{% url "evap.fsr.views.course_email" semester.id course.id %}?tab={{ forloop.parentloop.counter }}" class="btn btn-sm btn-default">{% trans "Email" %}</a>
                            <a href="{% url "evap.fsr.views.course_preview" semester.id course.id %}?tab={{ forloop.parentloop.counter }}" class="btn btn-sm btn-default">{% trans "Preview" %}</a>
                            {% if course.can_fsr_delete %}
                                <a href="{% url "evap.fsr.views.course_delete" semester.id course.id %}?tab={{ forloop.parentloop.counter }}" class="btn btn-sm btn-danger">{% trans "Delete" %}</a>
                            {% endif %}
                            {% if course.can_fsr_review %}
                                <a href="{% url "evap.fsr.views.course_review" semester.id course.id %}?tab={{ forloop.parentloop.counter }}" class="btn btn-sm btn-default">{% trans "Review" %}</a>
                            {% endif %}
                            {% if state == 'inEvaluation' or state == 'evaluated' or state == 'reviewed' or state == 'published' %}
                                <a href="{% url "evap.fsr.views.course_comments" semester.id course.id %}?tab={{ forloop.parentloop.counter }}" class="btn btn-sm btn-default">{% trans "Comments" %}</a>
                            {% endif %}
                            {% if state == 'published' %}
                                <a href="{% url "evap.fsr.views.course_unpublish" semester.id course.id %}?tab={{ forloop.parentloop.counter }}" title="{% trans "Unpublish" %}" class="btn btn-sm btn-default">{% trans "Unpublish" %}</a>
                            {% endif %}
                        </td>
                    </tr>
                {% endfor %}
                </tbody>
                </table>
                
                <p>
                {% ifequal state "new" %}
<<<<<<< HEAD
                    <a class="btn btn-default" href="{% url "evap.fsr.views.semester_lecturer_ready" semester.id %}">{% trans "Enable Courses for Lecturer Review" %}</a>
=======
                    <a class="btn" href="{% url "evap.fsr.views.semester_contributor_ready" semester.id %}">{% trans "Enable Courses for Lecturer Review" %}</a>
>>>>>>> b0e32da0
                {% endifequal %}
                {% if state == 'new' or state == 'prepared' or state == 'lecturerApproved' %}
                    <a class="btn btn-default" href="{% url "evap.fsr.views.semester_approve" semester.id %}">{% trans "Approve Courses" %}</a>
                {% endif %}
                
                {% ifequal state "lecturerApproved" %}
<<<<<<< HEAD
                    <a class="btn btn-default" href="{% url "evap.fsr.views.semester_lecturer_ready" semester.id %}">{% trans "Re-Enable Courses for Lecturer Review" %}</a>
=======
                    <a class="btn" href="{% url "evap.fsr.views.semester_contributor_ready" semester.id %}">{% trans "Re-Enable Courses for Lecturer Review" %}</a>
>>>>>>> b0e32da0
                {% endifequal %}
                
                {% ifequal state "reviewed" %}
                    <a class="btn btn-default" href="{% url "evap.fsr.views.semester_publish" semester.id %}">{% trans "Publish Courses" %}</a>
                {% endifequal %}
                </p>
                <p>&nbsp;</p>
                </div>
            {% endfor %}
            </div>
    {% else %}
        <p>{% trans "There are no courses for this semester yet." %}</p>
    {% endif %}
{% endblock %}

{% block scripts %}
    {{ block.super }}
    
    <script type="text/javascript">
        $(document).ready(function() {
            $("a[data-toggle='tab']").on("shown.bs.tab", function(e) {
                history.pushState(null, null, "?tab=" + $(this).data("tab"));
            });
        });
    </script>
{% endblock %}<|MERGE_RESOLUTION|>--- conflicted
+++ resolved
@@ -91,22 +91,14 @@
                 
                 <p>
                 {% ifequal state "new" %}
-<<<<<<< HEAD
-                    <a class="btn btn-default" href="{% url "evap.fsr.views.semester_lecturer_ready" semester.id %}">{% trans "Enable Courses for Lecturer Review" %}</a>
-=======
-                    <a class="btn" href="{% url "evap.fsr.views.semester_contributor_ready" semester.id %}">{% trans "Enable Courses for Lecturer Review" %}</a>
->>>>>>> b0e32da0
+                    <a class="btn btn-default" href="{% url "evap.fsr.views.semester_contributor_ready" semester.id %}">{% trans "Enable Courses for Lecturer Review" %}</a>
                 {% endifequal %}
                 {% if state == 'new' or state == 'prepared' or state == 'lecturerApproved' %}
                     <a class="btn btn-default" href="{% url "evap.fsr.views.semester_approve" semester.id %}">{% trans "Approve Courses" %}</a>
                 {% endif %}
                 
                 {% ifequal state "lecturerApproved" %}
-<<<<<<< HEAD
-                    <a class="btn btn-default" href="{% url "evap.fsr.views.semester_lecturer_ready" semester.id %}">{% trans "Re-Enable Courses for Lecturer Review" %}</a>
-=======
-                    <a class="btn" href="{% url "evap.fsr.views.semester_contributor_ready" semester.id %}">{% trans "Re-Enable Courses for Lecturer Review" %}</a>
->>>>>>> b0e32da0
+                    <a class="btn btn-default" href="{% url "evap.fsr.views.semester_contributor_ready" semester.id %}">{% trans "Re-Enable Courses for Lecturer Review" %}</a>
                 {% endifequal %}
                 
                 {% ifequal state "reviewed" %}
